<<<<<<< HEAD
import React, { useEffect, useRef, useState, useCallback } from 'react';
import { useParams } from 'react-router-dom';
import { useSocket } from '../hooks/useSocket';
import { useAuth } from '../contexts/AuthContext';
import throttle from 'lodash.throttle';
import type { Board, Container as ContainerType } from '../../../shared/types';
import BoardSettingsModal from '../components/Board/BoardSettingsModal';
import Container from '../components/Board/Container';
import CreateContainerForm from '../components/Board/CreateContainerForm';
import DrawingCanvas from '../components/Board/DrawingCanvas';
import './BoardViewPage.css';

// Define a type for cursor data received from others
interface CursorPosition {
  boardId: string;
  userId: string;
  x: number;
  y: number;
}

const SAMPLE_BOARD_ID = 'sample-solo-board';

=======
import //React, 
{ useEffect, useRef, useState, useCallback } from "react";
import { useParams } from "react-router-dom";
import { useSocket } from "../hooks/useSocket";
import { useAuth } from "../contexts/AuthContext";
import throttle from "lodash.throttle";
import type { Board, Container as ContainerType } from "../../../shared/types";
import BoardSettingsModal from "../components/Board/BoardSettingsModal";
import Container from "../components/Board/Container";
import CreateContainerForm from "../components/Board/CreateContainerForm";
import DrawingCanvas from "../components/Board/DrawingCanvas";
import "./BoardViewPage.css";

// Define a unique ID for the sample board
const SAMPLE_BOARD_ID = "sample-solo-board";

// Define static data for the sample board
>>>>>>> e8526892
const sampleBoardData: Board = {
  id: SAMPLE_BOARD_ID,
  name: 'Sample Solo Board',
  description: 'A static board to explore features without backend data.',
  visibility: 'public',
  ownerId: 'sample-user-id',
  members: { 'sample-user-id': 'owner' },
  createdAt: Date.now(),
  updatedAt: Date.now(),
};

const sampleContainersData: ContainerType[] = [
  {
    id: 'sample-container-1',
    boardId: SAMPLE_BOARD_ID,
    title: 'Welcome!',
    purpose: 'notes',
    position: { x: 50, y: 50 },
    size: { width: 300, height: 200 },
    createdAt: Date.now(),
    updatedAt: Date.now(),
  },
  {
    id: 'sample-container-2',
    boardId: SAMPLE_BOARD_ID,
    title: 'Example Links',
    purpose: 'links',
    position: { x: 400, y: 100 },
    size: { width: 350, height: 300 },
    createdAt: Date.now(),
    updatedAt: Date.now(),
  },
];

function BoardViewPage() {
  const { boardId } = useParams<{ boardId: string }>();
  const { user, loading: authLoading } = useAuth();
  const { socket, isConnected } = useSocket(boardId || '');

  const [board, setBoard] = useState<Board | null>(null);
  const [boardLoading, setBoardLoading] = useState(true);
  const [boardError, setBoardError] = useState<string | null>(null);

  const [otherCursors, setOtherCursors] = useState<{ [userId: string]: { x: number; y: number } }>({});
  const [showSettingsModal, setShowSettingsModal] = useState(false);
  const [hasAccess, setHasAccess] = useState(false);

  // Container state
  const [containers, setContainers] = useState<ContainerType[]>([]);
  const [showCreateForm, setShowCreateForm] = useState(false);

  // Drawing mode state
  const [isDrawingMode, setIsDrawingMode] = useState(false);

  const canvasRef = useRef<HTMLDivElement>(null);

  const [onlineUsers, setOnlineUsers] = useState<{ userId: string; displayName: string }[]>([]);
  const [drawingUsers, setDrawingUsers] = useState<{ [userId: string]: boolean }>({});
  const [ownerName, setOwnerName] = useState<string>('');

  // Throttled Cursor Position Sender
  const sendCursorPosition = useCallback(
    throttle((x: number, y: number) => {
      if (socket && isConnected && boardId && user && hasAccess) {
        socket.emit('cursorPosition', { boardId, x, y });
      }
    }, 50),
    [socket, isConnected, boardId, user, hasAccess]
  );

  // Container handlers
  const handleCreateContainer = (formData: { title: string; purpose: ContainerType['purpose'] }) => {
    // Generate a new container object with required fields
    const newContainer: ContainerType = {
      id: Math.random().toString(36).substr(2, 9), // or use uuid if available
      boardId: boardId || '',
      title: formData.title,
      purpose: formData.purpose,
      position: { x: 100, y: 100 },
      size: { width: 300, height: 200 },
      createdAt: Date.now(),
      updatedAt: Date.now(),
    };
    setContainers(prev => [...prev, newContainer]);
    setShowCreateForm(false);
  };

  const handleContainerPositionChange = (containerId: string, newPosition: { x: number; y: number }) => {
    setContainers(prev => 
      prev.map(container => 
        container.id === containerId 
          ? { ...container, position: newPosition, updatedAt: Date.now() }
          : container
      )
    );
  };

  const handleContainerSizeChange = (containerId: string, newSize: { width: number; height: number }) => {
    setContainers(prev => 
      prev.map(container => 
        container.id === containerId 
          ? { ...container, size: newSize, updatedAt: Date.now() }
          : container
      )
    );
  };

  const handleContainerDelete = (containerId: string) => {
    setContainers(prev => prev.filter(container => container.id !== containerId));
  };

  // Effect to fetch Board Data
  useEffect(() => {
    console.log(`BoardViewPage (${boardId}): Running fetch effect.`);
    if (!boardId || !user) {
      console.log(`BoardViewPage (${boardId}): Skipping fetch. Missing boardId or user.`);
      setBoardLoading(false);
      setHasAccess(false);
      setBoard(null);
      setBoardError(null);
      return;
    }
    
    if (authLoading) {
      console.log(`BoardViewPage (${boardId}): Waiting for auth to load.`);
      setBoardLoading(true);
      return;
    }

    if (boardId === SAMPLE_BOARD_ID) {
      setBoardLoading(false);
      setHasAccess(true);
      setBoard(sampleBoardData);
      setContainers(sampleContainersData);
      setBoardError(null);
      setOwnerName('Sample User');
      return;
    }

    const fetchBoardData = async () => {
      console.log(`BoardViewPage (${boardId}): Starting data fetch for authenticated user ${user.uid}`);
      setBoardLoading(true);
      setBoardError(null);
      setHasAccess(false);

      try {
        const token = await user.getIdToken();

        // Fetch Board Data
        console.log(`BoardViewPage (${boardId}): Fetching board details from /api/boards/${boardId}`);
        const boardResponse = await fetch(`/api/boards/${boardId}`, {
          headers: {
            'Authorization': `Bearer ${token}`,
            'Content-Type': 'application/json',
          },
        });

        if (!boardResponse.ok) {
          const errData = await boardResponse.json().catch(() => ({ message: 'Failed to fetch board data.' }));
          throw new Error(errData.message || `Error fetching board: ${boardResponse.status} ${boardResponse.statusText}`);
        }
        
        const boardData: Board = await boardResponse.json();
        setBoard(boardData);
        console.log(`BoardViewPage (${boardId}): Fetched board data successfully.`, boardData);

        // Access Check
        const userUid = user.uid;
        const isMember = boardData.members && boardData.members[userUid] !== undefined;
        const isPublic = boardData.visibility === 'public';
        const userHasAccess = isPublic || isMember;
        setHasAccess(userHasAccess);
        console.log(`BoardViewPage (${boardId}): User ${userUid} has access: ${userHasAccess}`);

      } catch (err: any) {
        console.error(`BoardViewPage (${boardId}): Error during data fetch process:`, err);
        setBoardError(err.message || 'Failed to load board.');
        setBoard(null);
        setHasAccess(false);
      } finally {
        setBoardLoading(false);
        console.log(`BoardViewPage (${boardId}): Data fetch process finished. Loading: ${false}, Access: ${hasAccess}.`);
      }
    };

    fetchBoardData();

    return () => {
      console.log(`BoardViewPage (${boardId}): Cleaning up data fetch effect.`);
    };

  }, [boardId, user, authLoading]);

  // Effect for Mouse Move Listener
  useEffect(() => {
    const canvasElement = canvasRef.current;
    const handleMouseMove = (event: MouseEvent) => {
      if (!canvasElement) return;
      const rect = canvasElement.getBoundingClientRect();
      const x = event.clientX - rect.left;
      const y = event.clientY - rect.top;
      sendCursorPosition(x, y);
    };

    if (canvasElement && hasAccess) {
      console.log(`BoardViewPage (${boardId}): Attaching mousemove listener.`);
      canvasElement.addEventListener('mousemove', handleMouseMove);
    } else {
      console.log(`BoardViewPage (${boardId}): Skipping mousemove listener attachment (no canvas or no access).`);
    }

    return () => {
      if (canvasElement) {
        console.log(`BoardViewPage (${boardId}): Removing mousemove listener.`);
        canvasElement.removeEventListener('mousemove', handleMouseMove);
        sendCursorPosition.cancel();
      }
    };
  }, [canvasRef.current, sendCursorPosition, hasAccess, boardId]);

  // Effect for Socket Listeners
  useEffect(() => {
    if (!socket || !hasAccess || !boardId || !user) {
      console.log(`BoardViewPage (${boardId}): Skipping socket listener setup (no socket, no access, or missing data).`);
      return;
    }

    console.log(`BoardViewPage (${boardId}): Setting up socket listeners.`);

    const handleCursorMoved = (data: CursorPosition) => {
      if (data.boardId === boardId && data.userId !== user.uid) {
        setOtherCursors(prev => ({
          ...prev,
          [data.userId]: { x: data.x, y: data.y }
        }));
      }
    };

    const handleUserJoined = (data: { boardId: string; userId: string }) => {
      if (data.boardId === boardId) {
        console.log(`BoardViewPage (${boardId}): User ${data.userId} joined the board.`);
      }
    };

    const handleUserLeft = (data: { boardId: string; userId: string }) => {
      if (data.boardId === boardId) {
        console.log(`BoardViewPage (${boardId}): User ${data.userId} left the board.`);
        setOtherCursors(prev => {
          const newCursors = { ...prev };
          delete newCursors[data.userId];
          return newCursors;
        });
      }
    };

    socket.on('cursorMoved', handleCursorMoved);
    socket.on('userJoined', handleUserJoined);
    socket.on('userLeft', handleUserLeft);

    return () => {
      console.log(`BoardViewPage (${boardId}): Cleaning up socket listeners.`);
      socket.off('cursorMoved', handleCursorMoved);
      socket.off('userJoined', handleUserJoined);
      socket.off('userLeft', handleUserLeft);
    };
  }, [socket, hasAccess, boardId, user]);

  const handleMouseDown = () => {
    if (socket && isConnected && boardId && user && hasAccess) {
      socket.emit('userDrawingStatus', { boardId, isDrawing: true });
    }
  };

  const handleMouseUp = () => {
    if (socket && isConnected && boardId && user && hasAccess) {
      socket.emit('userDrawingStatus', { boardId, isDrawing: false });
    }
  };

  // Fetch owner display name when board loads
  useEffect(() => {
    const fetchOwnerName = async () => {
      if (!board?.ownerId || !user) return;
      try {
        const token = await user.getIdToken();
        const res = await fetch(`/api/auth/userInfo?uid=${board.ownerId}`, {
          headers: { 'Authorization': `Bearer ${token}` }
        });
        if (res.ok) {
          const data = await res.json();
          setOwnerName(data.displayName || board.ownerId);
        } else {
          setOwnerName(board.ownerId);
        }
      } catch {
        setOwnerName(board.ownerId);
      }
    };
    if (board && user) fetchOwnerName();
  }, [board, user]);

  // Listen for onlineUsers and userDrawingStatus events
  useEffect(() => {
    if (!socket || !hasAccess || !boardId || !user) return;
    const handleOnlineUsers = (data: { boardId: string; users: { userId: string; displayName: string }[] }) => {
      if (data.boardId === boardId) setOnlineUsers(data.users);
    };
    const handleUserDrawingStatus = (data: { boardId: string; userId: string; isDrawing: boolean }) => {
      if (data.boardId === boardId && data.userId !== user.uid) {
        setDrawingUsers(prev => ({ ...prev, [data.userId]: data.isDrawing }));
      }
    };
    socket.on('onlineUsers', handleOnlineUsers);
    socket.on('userDrawingStatus', handleUserDrawingStatus);
    return () => {
      socket.off('onlineUsers', handleOnlineUsers);
      socket.off('userDrawingStatus', handleUserDrawingStatus);
    };
  }, [socket, hasAccess, boardId, user]);

  // Loading state
  if (authLoading || boardLoading) {
    return (
      <div className="boardview-root-bg">
        <div className="boardview-header-card">
          <div className="boardview-header-left">
            <h2 className="boardview-title">Loading...</h2>
          </div>
        </div>
      </div>
    );
  }

  // Error state
  if (boardError) {
    return (
      <div className="boardview-root-bg">
        <div className="boardview-header-card">
          <div className="boardview-header-left">
            <h2 className="boardview-title">Error</h2>
            <p className="boardview-description">{boardError}</p>
          </div>
        </div>
      </div>
    );
  }

  // No access state
  if (!hasAccess) {
    return (
      <div className="boardview-root-bg">
        <div className="boardview-header-card">
          <div className="boardview-header-left">
            <h2 className="boardview-title">Access Denied</h2>
            <p className="boardview-description">You don't have access to this board.</p>
          </div>
        </div>
      </div>
    );
  }

  // Main board view
  return (
    <div className="boardview-root-bg">
      <div className="boardview-header-card">
        <div className="boardview-header-left">
          <h2 className="boardview-title">
            {board?.name}
          </h2>
          {board?.description && (
            <p className="boardview-description">{board.description}</p>
          )}
          <div style={{ marginTop: 8, fontSize: 14, color: '#555' }}>
            <b>Owner:</b> {ownerName || board?.ownerId}
          </div>
          <div style={{ marginTop: 4, fontSize: 13, color: '#2563eb' }}>
            <b>Online:</b> {onlineUsers.length} {onlineUsers.length === 1 ? 'user' : 'users'}
            <ul style={{ margin: 0, padding: 0, listStyle: 'none', display: 'flex', gap: 8 }}>
              {onlineUsers.map(u => (
                <li key={u.userId} style={{ display: 'flex', alignItems: 'center', gap: 4 }}>
                  <span>{u.displayName}</span>
                  {drawingUsers[u.userId] && <span style={{ color: '#10b981', fontSize: 16 }}>✏️</span>}
                  {u.userId === board?.ownerId && <span style={{ color: '#f59e42', fontSize: 14 }} title="Owner">★</span>}
                </li>
              ))}
            </ul>
          </div>
        </div>
        <div className="boardview-header-actions">
          <button
            className="boardview-settings-btn"
            onClick={() => setShowSettingsModal(true)}
            title="Board Settings"
          >
            <span role="img" aria-label="settings">⚙️</span>
          </button>
        </div>
      </div>

      {/* Board Settings Modal */}
      {showSettingsModal && board && (
        <BoardSettingsModal
          boardId={board.id}
          isOpen={showSettingsModal}
          onClose={() => setShowSettingsModal(false)}
        />
      )}

      {/* Canvas Area */}
      <div 
        ref={canvasRef} 
        className={`boardview-canvas-area ${isDrawingMode ? 'drawing-mode' : ''}`}
        onMouseDown={handleMouseDown}
        onMouseUp={handleMouseUp}
      >
        {/* Drawing Canvas - shown when in drawing mode */}
        {isDrawingMode && (
          <DrawingCanvas
            boardId={boardId || ''}
            width={1200}
            height={600}
            className="drawing-canvas"
          />
        )}

        {/* Cursor indicators */}
        {Object.entries(otherCursors).map(([userId, position]) => {
          const userObj = onlineUsers.find(u => u.userId === userId);
          return (
            <div key={userId} style={{ position: 'absolute', left: position.x, top: position.y, zIndex: 1000, pointerEvents: 'none' }}>
              <div style={{
                position: 'absolute',
                top: '-22px',
                left: '50%',
                transform: 'translateX(-50%)',
                background: 'rgba(255,255,255,0.95)',
                color: '#2563eb',
                fontWeight: 600,
                fontSize: 13,
                padding: '2px 8px',
                borderRadius: 6,
                boxShadow: '0 1px 4px rgba(0,0,0,0.07)',
                whiteSpace: 'nowrap',
                pointerEvents: 'none',
                border: '1px solid #e5e7eb',
              }}>
                {userObj?.displayName || userId}
              </div>
              <div
                className="other-user-cursor"
                style={{
                  width: '20px',
                  height: '20px',
                  backgroundColor: '#ff6b6b',
                  borderRadius: '50%',
                  pointerEvents: 'none',
                }}
              />
            </div>
          );
        })}

        {/* Containers - shown when not in drawing mode */}
        {!isDrawingMode && containers.map(container => (
          <Container
            key={container.id}
            container={container}
            onPositionChange={handleContainerPositionChange}
            onSizeChange={handleContainerSizeChange}
            onDelete={handleContainerDelete}
            canvasBounds={{ width: 1200, height: 600 }}
          />
        ))}

        {/* Create Container Form */}
        {showCreateForm && (
          <div className="create-container-modal">
            <div className="create-container-modal-content">
              <h3>Create New Container</h3>
              <CreateContainerForm
                boardId={boardId || ''}
                onCreateSuccess={handleCreateContainer}
                onCancel={() => setShowCreateForm(false)}
              />
            </div>
          </div>
        )}

        {/* Mode Toggle Button */}
        <button
          className="mode-toggle-btn"
          onClick={() => setIsDrawingMode(!isDrawingMode)}
          style={{
            position: 'absolute',
            top: '20px',
            right: '20px',
            padding: '8px 16px',
            borderRadius: '20px',
            backgroundColor: isDrawingMode ? '#10b981' : '#2563eb',
            color: 'white',
            border: 'none',
            fontSize: '14px',
            cursor: 'pointer',
            boxShadow: '0 2px 8px rgba(0, 0, 0, 0.1)',
            zIndex: 100,
            display: 'flex',
            alignItems: 'center',
            gap: '6px',
          }}
          title={isDrawingMode ? "Switch to Container Mode" : "Switch to Drawing Mode"}
        >
          <span role="img" aria-label={isDrawingMode ? "container" : "drawing"}>
            {isDrawingMode ? "📦" : "✏️"}
          </span>
          {isDrawingMode ? "Containers" : "Draw"}
        </button>

        {/* Add Container Button - only shown in container mode */}
        {!isDrawingMode && (
          <button
            className="add-container-btn"
            onClick={() => setShowCreateForm(true)}
            style={{
              position: 'absolute',
              bottom: '20px',
              right: '20px',
              width: '60px',
              height: '60px',
              borderRadius: '50%',
              backgroundColor: '#2563eb',
              color: 'white',
              border: 'none',
              fontSize: '24px',
              cursor: 'pointer',
              boxShadow: '0 4px 12px rgba(37, 99, 235, 0.3)',
              zIndex: 100,
              display: 'flex',
              alignItems: 'center',
              justifyContent: 'center',
            }}
            title="Add Container"
          >
            +
          </button>
        )}
      </div>
    </div>
  );
}

export default BoardViewPage;<|MERGE_RESOLUTION|>--- conflicted
+++ resolved
@@ -1,4 +1,4 @@
-<<<<<<< HEAD
+
 import React, { useEffect, useRef, useState, useCallback } from 'react';
 import { useParams } from 'react-router-dom';
 import { useSocket } from '../hooks/useSocket';
@@ -21,25 +21,7 @@
 
 const SAMPLE_BOARD_ID = 'sample-solo-board';
 
-=======
-import //React, 
-{ useEffect, useRef, useState, useCallback } from "react";
-import { useParams } from "react-router-dom";
-import { useSocket } from "../hooks/useSocket";
-import { useAuth } from "../contexts/AuthContext";
-import throttle from "lodash.throttle";
-import type { Board, Container as ContainerType } from "../../../shared/types";
-import BoardSettingsModal from "../components/Board/BoardSettingsModal";
-import Container from "../components/Board/Container";
-import CreateContainerForm from "../components/Board/CreateContainerForm";
-import DrawingCanvas from "../components/Board/DrawingCanvas";
-import "./BoardViewPage.css";
-
-// Define a unique ID for the sample board
-const SAMPLE_BOARD_ID = "sample-solo-board";
-
-// Define static data for the sample board
->>>>>>> e8526892
+
 const sampleBoardData: Board = {
   id: SAMPLE_BOARD_ID,
   name: 'Sample Solo Board',
